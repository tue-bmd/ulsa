--- conflicted
+++ resolved
@@ -74,7 +74,6 @@
     combined_results = results
 
     # PSNR plot
-<<<<<<< HEAD
     for metric_name in keys_to_extract:
         x_values = [3, 6, 12]
         formatted_metric_name = METRIC_NAMES.get(metric_name, metric_name.upper())
@@ -83,25 +82,13 @@
             save_path=f"./3d_{metric_name}_violin_plot.pdf",
             x_label_values=x_values,
             metric_name=formatted_metric_name,
-            order_by_means=False,
+            order_by=None,
+            legend_kwargs={
+                "loc": "outside upper center",
+                "ncol": 3,
+                "frameon": False,
+            },
         )
-=======
-    metric_name = "psnr"
-    x_values = [3, 6, 12]
-    formatted_metric_name = METRIC_NAMES.get(metric_name, metric_name.upper())
-    plotter.plot(
-        sort_by_names(combined_results[metric_name], STRATEGY_NAMES.keys()),
-        save_path=f"./3d_{metric_name}_violin_plot.pdf",
-        x_label_values=x_values,
-        metric_name=formatted_metric_name,
-        order_by=None,
-        legend_kwargs={
-            "loc": "outside upper center",
-            "ncol": 3,
-            "frameon": False,
-        },
-    )
->>>>>>> f5a390cd
 
     # Find global min/max for PSNR for consistent binning and ticks
     all_psnr_values = []
