"""
Script for running an ultrasound line-scanning agent that chooses which lines to scan
based on samples from a distribution over full images conditioned on the lines observed
so far.
"""

import argparse
import json
import os
import time
from dataclasses import dataclass
from pathlib import Path

import numpy as np
from tqdm import tqdm


def parse_args():
    """Parse arguments for training DDIM."""
    parser = argparse.ArgumentParser(description="DDIM inference")
    parser.add_argument(
        "--agent_config",
        type=str,
        default="configs/cardiac_112_3_frames.yaml",
        help="Path to agent config yaml.",
    )
    parser.add_argument(
        "--backend",
        type=str,
        default="jax",
        help="ML backend to use",
        choices=["tensorflow", "torch", "jax"],
    )
    parser.add_argument(
        "--random_circle_inclusion",
        action=argparse.BooleanOptionalAction,
        default=False,
        help="Include a random circle in the target image.",
    )
    parser.add_argument(
        "--target_sequence",
        type=str,
        default=None,
        help="A hdf5 file containing an ordered sequence of frames to sample from.",
    )
    parser.add_argument(
        "--data_type",
        type=str,
        default=None,
        help="The type of data to load from the hdf5 file (e.g. data/raw_data or data/image).",
    )
    parser.add_argument(
        "--image_range",
        type=int,
        nargs=2,
        default=None,
        help=(
            "Range of pixel values in the images (e.g., --image_range 0 255), only used if "
            "data_type is 'data/image'"
        ),
    )
    parser.add_argument(
        "--save_dir",
        type=str,
        default="{output_dir}/active_sampling",
        help="Directory in which to save results",
    )
    parser.add_argument(
        "--precision",
        type=str,
        choices=["float32", "mixed_float16", "mixed_bfloat16"],
        default="float32",
        help="Precision to use for inference: https://keras.io/api/mixed_precision/policy/",
    )
    parser.add_argument(
        "--override_config",
        type=json.loads,
        default=None,
    )
    parser.add_argument(
        "--seed",
        type=int,
        default=42,
        help="Seed",
    )
    return parser.parse_args()


if __name__ == "__main__":
    args = parse_args()
    os.environ["KERAS_BACKEND"] = args.backend
    os.environ["TF_CPP_MIN_LOG_LEVEL"] = "3"
    from zea import init_device

    init_device()


import keras
from keras import ops

if __name__ == "__main__":
    keras.mixed_precision.set_global_policy(args.precision)

import jax
from keras.src import backend

import zea.ops
from ulsa.agent import Agent, AgentState, setup_agent
from ulsa.downstream_task import (
    DownstreamTask,
    downstream_task_registry,
)
from ulsa.io_utils import (
    animate_overviews,
    make_save_dir,
    map_range,
    plot_belief_distribution_for_presentation,
    plot_downstream_task_output_for_presentation,
    plot_frame_overview,
    plot_frames_for_presentation,
)
from ulsa.ops import LowPassFilter, WaveletDenoise
from ulsa.pfield import (
    select_transmits,
    update_scan_for_polar_grid,
)
from ulsa import selection # need to import this to update action selection registry
from zea import Config, File, Pipeline, Probe, Scan, log, set_data_paths
from zea.agent.masks import k_hot_to_indices
from zea.tensor_ops import batched_map, func_with_one_batch_dim
from zea.utils import translate


def simple_scan(f, init, xs, length=None, disable_tqdm=False):
    """Basically ops.scan but not jitted, more GPU memory efficient."""
    if xs is None:
        xs = [None] * length
    carry = init
    ys = []
    for x in tqdm(xs, leave=False, disable=disable_tqdm):
        carry, y = f(carry, x)
        if isinstance(y, (list, tuple)):
            y = [ops.convert_to_numpy(_y) for _y in y]
        else:
            y = ops.convert_to_numpy(y)
        ys.append(y)
    return carry, [np.stack(tensors) for tensors in zip(*ys)]


def hard_projection(image, masked_measurements):
    """
    Projects an image onto the measurement space by replacing values with measurements
    where they exist.

    Args:
        image (Tensor): The image to project onto
        masked_measurements (Tensor): The masked measurements to project from
            (same shape as image, with zeros where no measurements exist)

    Returns:
        Tensor: The projected image with measurements inserted where they exist
    """
    return ops.where(masked_measurements != 0, masked_measurements, image)


def soft_projection(
    image, measurements, weighting_map, data_range=(-1, 1), mask_range=(0, 1)
):
    _measurements = translate(measurements, data_range, mask_range)
    _measurements *= weighting_map
    _image = translate(image, data_range, mask_range)
    _image *= 1 - weighting_map
    combined = _measurements + _image
    return translate(combined, mask_range, data_range)


<<<<<<< HEAD
def elementwise_append_tuples(t1, t2):
    """
    Elementwise append tuple of tensors

    t2 tensors will be appended to t1 tensors
    """
    assert len(t1) == len(t2)
    combined = []
    for e1, e2 in zip(t1, t2):
        combined.append(ops.concatenate([e1[None, ...], e2]))
    return tuple(combined)

def apply_downstream_task(agent_config, targets, reconstructions):
    downstream_task: DownstreamTask = (
        None
        if agent_config.downstream_task is None
        else downstream_task_registry[agent_config.downstream_task]
    )(batch_size=agent_config.diffusion_inference.batch_size)

    if downstream_task is None:
        reconstructions_dst = [None] * len(reconstructions)
        targets_dst = [None] * len(targets)
    else:
        reconstructions_dst = batched_map(
            downstream_task.call_generic, reconstructions, jit=True, batch_size=agent_config.diffusion_inference.batch_size
=======
def apply_downstream_task(agent_config, reconstructions):
    downstream_task_key = agent_config.get("downstream_task", None)
    if downstream_task_key is None:
        return None, None

    try:
        downstream_task: DownstreamTask = (
            None
            if downstream_task_key is None
            else downstream_task_registry[downstream_task_key]
        )(batch_size=4)
        log.info(
            log.blue(f"Running downstream task: {log.green(downstream_task.name())}")
        )
        downstream_task_outputs = batched_map(
            downstream_task.call_generic, reconstructions, jit=True, batch_size=4
>>>>>>> 078d9d5d
        )
        targets_dst = batched_map(
            downstream_task.call_generic, targets, jit=True, batch_size=agent_config.diffusion_inference.batch_size
        )
    return downstream_task, targets_dst, reconstructions_dst

@dataclass
class AgentResults:
    masks: np.ndarray
    target_imgs: np.ndarray
    reconstructions: np.ndarray
    belief_distributions: np.ndarray  # shape: (n_frames, particles, h, w, 1)
    measurements: np.ndarray
    saliency_map: np.ndarray

    def squeeze(self, axis=-1):
        return AgentResults(
            np.squeeze(self.masks, axis=axis),
            np.squeeze(self.target_imgs, axis=axis),
            np.squeeze(self.reconstructions, axis=axis),
            np.squeeze(self.belief_distributions, axis=axis),
            np.squeeze(self.measurements, axis=axis),
            np.squeeze(self.saliency_map, axis=axis),
        )

    def to_uint8(self, input_range=None):
        """
        Convert the results to uint8 format, mapping the input range to (0, 255).
        """

        def map_to_uint8(data):
            if data is None:
                return None
            return map_range(data, input_range, (0, 255)).astype(np.uint8)

        return AgentResults(
            self.masks,  # keep masks as is
            map_to_uint8(self.target_imgs),
            map_to_uint8(self.reconstructions),
            map_to_uint8(self.belief_distributions),
            map_to_uint8(self.measurements),
            self.saliency_map, # keep saliency map as is
        )


def lines_rx_apo(n_tx, n_z, n_x):
    """
    Create a receive apodization for line scanning.
    This is a simple apodization that applies a uniform weight to all elements.

    Returns:
        rx_apo: np.ndarray of shape (n_tx, n_z, n_x)
    """
    assert n_x % n_tx == 0, "n_x must be divisible by n_tx for this apodization scheme."
    step = n_x // n_tx
    rx_apo = np.zeros((n_tx, n_z, n_x), dtype=np.float32)
    for tx, line in zip(range(n_tx), range(0, n_x, step)):
        rx_apo[tx, :, line : line + step] = 1.0
    rx_apo = rx_apo.reshape((n_tx, -1))
    return rx_apo[..., None]  # shape (n_tx, n_pix, 1)


def run_active_sampling(
    agent: Agent,
    agent_state: AgentState,
    target_sequence,
    n_actions: int,
    pipeline: Pipeline = None,
    scan: Scan = None,
    probe: Probe = None,
    hard_project=False,
    verbose=True,
    post_pipeline=None,
    pfield: np.ndarray = None,
) -> AgentResults:
    if verbose:
        log.info(log.blue("Running active sampling"))
        agent.print_summary()

    # Prepare acquisition function
    if scan and scan.n_tx > 1:
        disabled_pfield = ops.ones((scan.n_z * scan.n_x, scan.n_tx))
        if pfield is not None:
            flat_pfield = pfield.reshape(scan.n_tx, -1).swapaxes(0, 1)
            flat_pfield = ops.convert_to_tensor(flat_pfield)
        else:
            flat_pfield = disabled_pfield
        rx_apo = lines_rx_apo(scan.n_tx, scan.n_z, scan.n_x)
        base_params = pipeline.prepare_parameters(
            scan=scan, probe=probe, flat_pfield=flat_pfield, rx_apo=rx_apo, factor=6
        )

        # No pfield for target
        target_pipeline_params = base_params | dict(flat_pfield=disabled_pfield)

        def acquire(
            full_data,
            mask,
            selected_lines,
            pipeline_state: dict,
            target_pipeline_state: dict,
        ):
            # Select transmits
            transmits = k_hot_to_indices(selected_lines, n_actions)
            transmits = ops.squeeze(transmits, 0)
            selected_data = full_data[transmits]
            params = pipeline_state | dict(
                t0_delays=base_params["t0_delays"][transmits],
                tx_apodizations=base_params["tx_apodizations"][transmits],
                polar_angles=base_params["polar_angles"][transmits],
                focus_distances=base_params["focus_distances"][transmits],
                initial_times=base_params["initial_times"][transmits],
                flat_pfield=base_params["flat_pfield"][:, transmits],
                n_tx=len(transmits),
                rx_apo=base_params["rx_apo"][transmits],
            )
            params = pipeline.prepare_parameters(**params)

            # Run pipeline with selected lines
            output = pipeline(data=selected_data, **(base_params | params))
            measurements = output["data"]
            pipeline_state = {"maxval": output["maxval"]}

            # Run pipeline with full data
            output = pipeline(
                data=full_data, **(target_pipeline_params | target_pipeline_state)
            )
            target = output["data"]
            target_pipeline_state = {"maxval": output["maxval"]}

            return measurements, target, pipeline_state, target_pipeline_state

    else:

        def acquire(
            full_data,
            mask,
            selected_lines,
            pipeline_state: dict,
            target_pipeline_state: dict,
        ):
            target = pipeline(data=full_data, **pipeline_state)["data"]
            return target * mask, target, {}, {}

    def perception_action_step(agent_state: AgentState, target_data):
        # 1. Acquire measurements
        current_mask = agent_state.mask[..., -1, None]
        selected_lines = agent_state.selected_lines[None]  # (1, n_tx)
        measurements, target_img, pipeline_state, target_pipeline_state = acquire(
            target_data,
            current_mask,
            selected_lines,
            agent_state.pipeline_state,
            agent_state.target_pipeline_state,
        )

        if agent.pfield is None:
            _measurements = measurements * current_mask

        # 2. run perception and action selection via agent.recover
        reconstruction, new_agent_state = agent.recover(_measurements, agent_state)

        if hard_project and agent.pfield is None:
            reconstruction = hard_projection(reconstruction, _measurements)
        elif hard_project and agent.pfield is not None:
            raise NotImplementedError(
                "Hard projection with pfield is not implemented yet. "
                "Please set hard_project=False or use a different agent."
            )
            # TODO: WIP!
            weighting_map = agent.pfield[agent_state.selected_lines].sum(axis=0)

            reconstruction = soft_projection(
                reconstruction, measurements, current_mask, data_range=agent.input_range
            )

        new_agent_state.pipeline_state = pipeline_state
        new_agent_state.target_pipeline_state = target_pipeline_state
        return (
            new_agent_state,
            (
                reconstruction,
                current_mask,
                target_img,
                new_agent_state.belief_distribution,
                measurements,
                new_agent_state.saliency_map
            ),
        )

    if verbose:
        print(f"Running active sampling for {len(target_sequence)} frames...")

    # Initial recover -> full number of diffusion steps
    # Subsequent percetion_action uses SeqDiff
    start_time = time.perf_counter()
    _, outputs = simple_scan(
        perception_action_step,
        agent_state,
        target_sequence,
        disable_tqdm=not verbose,
    )
    fps = len(target_sequence) / (time.perf_counter() - start_time)
    if verbose:
        print("Done! FPS: ", fps)

    reconstructions, masks, target_imgs, belief_distributions, measurements, saliency_map = outputs

    if post_pipeline:
        reconstructions = post_pipeline(data=reconstructions)["data"]
        masks = post_pipeline(data=masks)["data"]
        target_imgs = post_pipeline(data=target_imgs)["data"]
        belief_distributions = func_with_one_batch_dim(
            lambda data: post_pipeline(data=data)["data"],
            belief_distributions,
            n_batch_dims=2,
            batch_size=belief_distributions.shape[0],
        )
        measurements = post_pipeline(data=measurements)["data"]

    return AgentResults(
        masks,
        target_imgs,
        reconstructions,
        belief_distributions,
        measurements,
        saliency_map
    )


def fix_paths(agent_config, data_paths=None):
    if data_paths is None:
        data_paths = set_data_paths("users.yaml", local=False)
    output_dir = data_paths["output"]
    agent_config.diffusion_inference.run_dir = (
        agent_config.diffusion_inference.run_dir.format(output_dir=output_dir)
    )
    return agent_config


def make_pipeline(
    data_type,
    dynamic_range,
    input_range,
    input_shape,
    action_selection_shape,
    jit_options="ops",
) -> Pipeline:
    expand_dims = zea.ops.Lambda(ops.expand_dims, {"axis": -1})
    # Not using zea.ops.Normalize because that also clips the data and we might not want
    # to do that for image data, e.g. the legacy echonet data (which has values outside the range).
    # Also zea.ops.Normalize is used in the default pipeline, so we can't reuse it.
    normalize = zea.ops.Lambda(
        translate,
        {"range_from": dynamic_range, "range_to": input_range},
    )

    if data_type not in ["data/image", "data/image_3D"]:
        pipeline = zea.Pipeline(
            [
                WaveletDenoise(),  # optional
                zea.ops.Demodulate(),
                LowPassFilter(num_taps=128, complex_channels=True, axis=-2),  # optional
                zea.ops.Downsample(2),  # optional
                zea.ops.PatchedGrid(
                    [
                        zea.ops.TOFCorrection(),
                        # zea.ops.PfieldWeighting(),  # optional
                        zea.ops.DelayAndSum(),
                    ]
                ),
                zea.ops.EnvelopeDetect(),
                zea.ops.Normalize(),
                zea.ops.LogCompress(),
                expand_dims,
                zea.ops.Lambda(
                    ops.image.resize,
                    {
                        "size": action_selection_shape,
                        "interpolation": "bilinear",
                        "antialias": True,
                    },
                ),
                normalize,
                zea.ops.Clip(*input_range),
                zea.ops.Pad(
                    input_shape[:-1],
                    axis=(-3, -2),
                    pad_kwargs=dict(mode="symmetric"),
                    # fail_on_bigger_shape=False,
                ),
            ],
            with_batch_dim=False,
            jit_options=jit_options,
        )
    else:
        pipeline = Pipeline(
            [
                normalize,
                expand_dims,
                zea.ops.Lambda(
                    ops.image.resize,
                    {
                        "size": action_selection_shape,
                        "interpolation": "bilinear",
                        "antialias": False,
                    },
                ),
            ],
            jit_options=jit_options,
            with_batch_dim=False,
        )

    if data_type == "data/image_3D":
        # transpose so that azimuth dimension is on the outside, like a batch.
        # then we simply apply the 2d DM along all azimuthal angles
        pipeline.append(zea.ops.Transpose((1, 0, 2, 3)))
        # we do cropping rather than resizing to maintain elevation focusing
        pipeline.append(
            zea.ops.Lambda(keras.layers.CenterCrop(*action_selection_shape))
        )

    return pipeline


def preload_data(
    file: File,
    n_frames: int,  # if there are less than n_frames, it will load all frames
    data_type="data/image",
    dynamic_range=(-70, -28),
    type="focused",  # 'focused' or 'diverging'
):
    # Get scan and probe from the file
    try:
        scan = file.scan()
    except:
        scan = None

    try:
        probe = file.probe()
    except:
        probe = None

    # TODO: kind of hacky way to update the scan for the cardiac dataset
    if "cardiac" in str(file.path):
        select_transmits(scan, type=type)
        update_scan_for_polar_grid(scan, dynamic_range=dynamic_range)

    # slice(None) means all frames.
    if data_type in ["data/raw_data"]:
        validation_sample_frames = file.load_data(
            data_type, [slice(n_frames), scan.selected_transmits]
        )
    else:
        validation_sample_frames = file.load_data(data_type, slice(n_frames))

    # just for debugging
    # if data_type == "data/image_3D":
    #     _, data_n_ax, data_n_az, data_n_elev = validation_sample_frames.shape
    #     slice_az = 2
    #     crop_az = (data_n_az // 2) - slice_az
    #     validation_sample_frames = validation_sample_frames[:,:,crop_az:-crop_az,:]

    return validation_sample_frames, scan, probe


if __name__ == "__main__":
    print(f"Using {backend.backend()} backend 🔥")
    data_paths = set_data_paths("users.yaml", local=False)
    data_root = data_paths["data_root"]
    output_dir = data_paths["output"]
    save_dir = args.save_dir.format(output_dir=output_dir)
    save_dir = Path(save_dir)

    agent_config = Config.from_yaml(args.agent_config)
    agent_config = fix_paths(agent_config, data_paths)
    if args.override_config is not None:
        agent_config.update_recursive(args.override_config)

    if args.target_sequence is None:
        try:
            args.target_sequence = agent_config.data.target_sequence
        except:
            raise ValueError(
                "No target_sequence provided and not found in agent_config.data."
            )

    if args.data_type is None:
        try:
            args.data_type = agent_config.data.data_type
        except:
            raise ValueError(
                "No data_type provided and not found in agent_config.data."
            )

    if args.image_range is None:
        try:
            args.image_range = agent_config.data.image_range
        except:
            raise ValueError(
                "No image_range provided and not found in agent_config.data."
            )
    dynamic_range = args.image_range

    dataset_path = args.target_sequence.format(data_root=data_root)
    with File(dataset_path) as file:
        n_frames = agent_config.io_config.get("frame_cutoff", "all")
        validation_sample_frames, scan, probe = preload_data(
            file, n_frames, args.data_type, dynamic_range
        )

<<<<<<< HEAD
    try:
        if scan.theta_range is not None:
            theta_range_deg = np.rad2deg(scan.theta_range)
            log.warning(
                f"Overriding scan conversion angles using the scan object: {theta_range_deg}"
            )
            agent_config.io_config.scan_conversion_angles = list(theta_range_deg)

        if scan.probe_geometry is not None and "pfield" in agent_config.action_selection:
            scan.pfield_kwargs |= agent_config.action_selection.get("pfield", {})
            pfield = scan.pfield
        else:
            pfield = None
    except Exception as e:
        log.info(f"Skipped updating the scan object due to the following error(s):\n{e}")
=======
    if getattr(scan, "theta_range", None) is not None:
        theta_range_deg = np.rad2deg(scan.theta_range)
        log.warning(
            f"Overriding scan conversion angles using the scan object: {theta_range_deg}"
        )
        agent_config.io_config.scan_conversion_angles = list(theta_range_deg)

    if (
        getattr(scan, "probe_geometry", None) is not None
        and "pfield" in agent_config.action_selection
    ):
        scan.pfield_kwargs |= agent_config.action_selection.get("pfield", {})
        pfield = scan.pfield
    else:
>>>>>>> 078d9d5d
        pfield = None

    agent, agent_state = setup_agent(
        agent_config,
        seed=jax.random.PRNGKey(args.seed),
        pfield=pfield,
        jit_mode="recover",
        # jit_mode=None,
    )

    pipeline = make_pipeline(
        data_type=args.data_type,
        dynamic_range=dynamic_range,
        input_range=agent.input_range,
        input_shape=agent.input_shape,
        action_selection_shape=agent_config.action_selection.shape,
    )

    post_pipeline = Pipeline(
        [zea.ops.Lambda(keras.layers.CenterCrop(*agent_config.action_selection.shape))],
        with_batch_dim=True,
    )

    run_dir, run_id = make_save_dir(save_dir)
    log.info(f"Run dir created at {log.yellow(run_dir)}")
    results = run_active_sampling(
        agent,
        agent_state,
        validation_sample_frames,
        n_actions=agent_config.action_selection.n_actions,
        pipeline=pipeline,
        scan=scan,
        probe=probe,
        hard_project=agent_config.diffusion_inference.hard_project,
        post_pipeline=post_pipeline,
        pfield=pfield,
    )

    # Load downstream task model and apply to targets and reconstructions for comparison
    downstream_task, targets_dst, reconstructions_dst = apply_downstream_task(agent_config, validation_sample_frames[..., None], results.reconstructions)

    # TODO: maybe more io_config to script args? Since this isn't relevant to benchmarking
    if agent_config.io_config.plot_frame_overview:
        postprocess_fn = lambda x: ops.cast(
            map_range(x, agent.input_range, (0, 255)), dtype="uint8"
        )

        for frame_index, (target, recon, beliefs, mask, dst_out) in enumerate(
            zip(
                results.target_imgs,
                results.reconstructions,
                results.belief_distributions,
                results.masks,
                reconstructions_dst,
            )
        ):
            plot_frame_overview(
                run_dir,
                frame_index,
                postprocess_fn(target),
                postprocess_fn(recon),
                ops.abs(target - recon),
                agent_config.io_config,
                images_from_posterior=postprocess_fn(beliefs),
                mask=mask,
                **({downstream_task.output_type(): dst_out} if dst_out is not None else {}),
            )
        if agent_config.io_config.save_animation:
            animate_overviews(run_dir, agent_config.io_config)

    if agent_config.io_config.plot_frames_for_presentation:
        postfix_filename = Path(dataset_path).stem
        squeezed_results = results.squeeze(-1)

        frame_to_plot = 0
        # plot_belief_distribution_for_presentation(
        #     save_dir / run_id,
        #     squeezed_results.belief_distributions[frame_to_plot],
        #     squeezed_results.masks[frame_to_plot],
        #     agent_config.io_config,
        #     next_masks=squeezed_results.masks[frame_to_plot + 1],
        # )

        # plot_frames_for_presentation(
        #     save_dir / run_id,
        #     squeezed_results.target_imgs,
        #     squeezed_results.reconstructions,
        #     squeezed_results.masks,
        #     squeezed_results.measurements,
        #     io_config=agent_config.io_config,
        #     image_range=agent.input_range,
        #     postfix_filename=postfix_filename,
        #     **agent_config.io_config.get("plot_frames_for_presentation_kwargs", {}),
        # )

        if downstream_task is not None:
            plot_downstream_task_output_for_presentation(
                save_dir / run_id,
                squeezed_results.target_imgs,
                squeezed_results.measurements,
                squeezed_results.reconstructions,
                np.std(squeezed_results.belief_distributions, axis=1),  # posterior std per frame
                downstream_task,
                np.squeeze(reconstructions_dst),  # segmentation masks
                np.squeeze(targets_dst),  # segmentation masks
                np.squeeze(np.log(results.saliency_map+1e-2)), # NOTE: tweak the +1e-2 for visualization
                agent_config.io_config,
                image_range=agent.input_range,
            )

    with open(save_dir / run_id / "config.json", "w") as json_file:
        json.dump(agent_config, json_file, indent=4)<|MERGE_RESOLUTION|>--- conflicted
+++ resolved
@@ -174,7 +174,6 @@
     return translate(combined, mask_range, data_range)
 
 
-<<<<<<< HEAD
 def elementwise_append_tuples(t1, t2):
     """
     Elementwise append tuple of tensors
@@ -200,24 +199,6 @@
     else:
         reconstructions_dst = batched_map(
             downstream_task.call_generic, reconstructions, jit=True, batch_size=agent_config.diffusion_inference.batch_size
-=======
-def apply_downstream_task(agent_config, reconstructions):
-    downstream_task_key = agent_config.get("downstream_task", None)
-    if downstream_task_key is None:
-        return None, None
-
-    try:
-        downstream_task: DownstreamTask = (
-            None
-            if downstream_task_key is None
-            else downstream_task_registry[downstream_task_key]
-        )(batch_size=4)
-        log.info(
-            log.blue(f"Running downstream task: {log.green(downstream_task.name())}")
-        )
-        downstream_task_outputs = batched_map(
-            downstream_task.call_generic, reconstructions, jit=True, batch_size=4
->>>>>>> 078d9d5d
         )
         targets_dst = batched_map(
             downstream_task.call_generic, targets, jit=True, batch_size=agent_config.diffusion_inference.batch_size
@@ -629,23 +610,6 @@
             file, n_frames, args.data_type, dynamic_range
         )
 
-<<<<<<< HEAD
-    try:
-        if scan.theta_range is not None:
-            theta_range_deg = np.rad2deg(scan.theta_range)
-            log.warning(
-                f"Overriding scan conversion angles using the scan object: {theta_range_deg}"
-            )
-            agent_config.io_config.scan_conversion_angles = list(theta_range_deg)
-
-        if scan.probe_geometry is not None and "pfield" in agent_config.action_selection:
-            scan.pfield_kwargs |= agent_config.action_selection.get("pfield", {})
-            pfield = scan.pfield
-        else:
-            pfield = None
-    except Exception as e:
-        log.info(f"Skipped updating the scan object due to the following error(s):\n{e}")
-=======
     if getattr(scan, "theta_range", None) is not None:
         theta_range_deg = np.rad2deg(scan.theta_range)
         log.warning(
@@ -660,7 +624,6 @@
         scan.pfield_kwargs |= agent_config.action_selection.get("pfield", {})
         pfield = scan.pfield
     else:
->>>>>>> 078d9d5d
         pfield = None
 
     agent, agent_state = setup_agent(
