"""
Script for running an ultrasound line-scanning agent that chooses which lines to scan
based on samples from a distribution over full images conditioned on the lines observed
so far.
"""

import argparse
import json
import os
import time
from dataclasses import dataclass
from pathlib import Path

import numpy as np
import scipy
from tqdm import tqdm


def parse_args():
    """Parse arguments for training DDIM."""
    parser = argparse.ArgumentParser(description="DDIM inference")
    parser.add_argument(
        "--agent_config",
        type=str,
        default="configs/cardiac_112_3_frames.yaml",
        help="Path to agent config yaml.",
    )
    parser.add_argument(
        "--backend",
        type=str,
        default="jax",
        help="ML backend to use",
        choices=["tensorflow", "torch", "jax"],
    )
    parser.add_argument(
        "--random_circle_inclusion",
        action=argparse.BooleanOptionalAction,
        default=False,
        help="Include a random circle in the target image.",
    )
    parser.add_argument(
        "--target_sequence",
        type=str,
        default=None,
        help="A hdf5 file containing an ordered sequence of frames to sample from.",
    )
    parser.add_argument(
        "--data_type",
        type=str,
        default=None,
        help="The type of data to load from the hdf5 file (e.g. data/raw_data or data/image).",
    )
    parser.add_argument(
        "--image_range",
        type=int,
        nargs=2,
        default=None,
        help=(
            "Range of pixel values in the images (e.g., --image_range 0 255), only used if "
            "data_type is 'data/image'"
        ),
    )
    parser.add_argument(
        "--save_dir",
        type=str,
        default="{output_dir}/active_sampling",
        help="Directory in which to save results",
    )
    parser.add_argument(
        "--precision",
        type=str,
        choices=["float32", "mixed_float16", "mixed_bfloat16"],
        default="float32",
        help="Precision to use for inference: https://keras.io/api/mixed_precision/policy/",
    )
    parser.add_argument(
        "--override_config",
        type=json.loads,
        default=None,
    )
    parser.add_argument(
        "--seed",
        type=int,
        default=42,
        help="Seed",
    )
    return parser.parse_args()


if __name__ == "__main__":
    args = parse_args()
    os.environ["KERAS_BACKEND"] = args.backend
    os.environ["TF_CPP_MIN_LOG_LEVEL"] = "3"
    from zea import init_device

    init_device()


import keras
from keras import ops

if __name__ == "__main__":
    keras.mixed_precision.set_global_policy(args.precision)

import jax
from keras.src import backend

import zea.ops
from ulsa import selection  # need to import this to update action selection registry
from ulsa.agent import Agent, AgentState, setup_agent
from ulsa.downstream_task import (
    DownstreamTask,
    downstream_task_registry,
)
from ulsa.io_utils import (
    animate_overviews,
    make_save_dir,
    map_range,
    plot_belief_distribution_for_presentation,
    plot_downstream_task_output_for_presentation,
    plot_frame_overview,
    plot_frames_for_presentation,
)
from ulsa.ops import FirFilter, LowPassFilter, WaveletDenoise, lines_rx_apo
from ulsa.pfield import (
    select_transmits,
    update_scan_for_polar_grid,
)
from zea import Config, File, Pipeline, Probe, Scan, log, set_data_paths
from zea.agent.masks import k_hot_to_indices
from zea.tensor_ops import batched_map, func_with_one_batch_dim
from zea.utils import translate


def simple_scan(f, init, xs, length=None, disable_tqdm=False):
    """Basically ops.scan but not jitted, more GPU memory efficient."""
    if xs is None:
        xs = [None] * length
    carry = init
    ys = []
    for x in tqdm(xs, leave=False, disable=disable_tqdm):
        carry, y = f(carry, x)
        if isinstance(y, (list, tuple)):
            y = [ops.convert_to_numpy(_y) for _y in y]
        else:
            y = ops.convert_to_numpy(y)
        ys.append(y)
    return carry, [np.stack(tensors) for tensors in zip(*ys)]


def hard_projection(image, masked_measurements):
    """
    Projects an image onto the measurement space by replacing values with measurements
    where they exist.

    Args:
        image (Tensor): The image to project onto
        masked_measurements (Tensor): The masked measurements to project from
            (same shape as image, with zeros where no measurements exist)

    Returns:
        Tensor: The projected image with measurements inserted where they exist
    """
    return ops.where(masked_measurements != 0, masked_measurements, image)


def soft_projection(
    image, measurements, weighting_map, data_range=(-1, 1), mask_range=(0, 1)
):
    _measurements = translate(measurements, data_range, mask_range)
    _measurements *= weighting_map
    _image = translate(image, data_range, mask_range)
    _image *= 1 - weighting_map
    combined = _measurements + _image
    return translate(combined, mask_range, data_range)


def elementwise_append_tuples(t1, t2):
    """
    Elementwise append tuple of tensors

    t2 tensors will be appended to t1 tensors
    """
    assert len(t1) == len(t2)
    combined = []
    for e1, e2 in zip(t1, t2):
        combined.append(ops.concatenate([e1[None, ...], e2]))
    return tuple(combined)


def apply_downstream_task(agent_config, targets, reconstructions):
<<<<<<< HEAD
    downstream_task_class: DownstreamTask = (
        None
        if agent_config.downstream_task is None
        else downstream_task_registry[agent_config.downstream_task]
    )
=======
    if agent_config.downstream_task is not None:
        downstream_task: DownstreamTask = downstream_task_registry[
            agent_config.downstream_task
        ](batch_size=agent_config.diffusion_inference.batch_size)
    else:
        downstream_task = None
>>>>>>> 972317c6

    if downstream_task_class is None:
        downstream_task = None
        reconstructions_dst = [None] * len(reconstructions)
        targets_dst = [None] * len(targets)
    else:
        downstream_task = downstream_task_class(batch_size=agent_config.diffusion_inference.batch_size)
        reconstructions_dst = batched_map(
            downstream_task.call_generic,
            reconstructions,
            jit=True,
            batch_size=agent_config.diffusion_inference.batch_size,
        )
        targets_normalized = zea.utils.translate(targets, range_from=(0, 255), range_to=(-1, 1))
        targets_dst = batched_map(
<<<<<<< HEAD
            downstream_task.call_generic, targets_normalized, jit=True, batch_size=agent_config.diffusion_inference.batch_size
=======
            downstream_task.call_generic,
            targets,
            jit=True,
            batch_size=agent_config.diffusion_inference.batch_size,
>>>>>>> 972317c6
        )
    return downstream_task, targets_dst, reconstructions_dst


@dataclass
class AgentResults:
    masks: np.ndarray
    target_imgs: np.ndarray
    reconstructions: np.ndarray
    belief_distributions: np.ndarray  # shape: (n_frames, particles, h, w, 1)
    measurements: np.ndarray
    saliency_map: np.ndarray

    def squeeze(self, axis=-1):
        if ops.all(self.saliency_map == None):
            self.saliency_map = ops.zeros_like(self.target_imgs)
        return AgentResults(
            np.squeeze(self.masks, axis=axis),
            np.squeeze(self.target_imgs, axis=axis),
            np.squeeze(self.reconstructions, axis=axis),
            np.squeeze(self.belief_distributions, axis=axis),
            np.squeeze(self.measurements, axis=axis),
            self.squeeze_if_not_none(self.saliency_map, axis=axis),
        )

    @staticmethod
    def squeeze_if_not_none(data, axis=-1):
        """
        Squeeze the data if it is not None.
        """
        if np.any(data == None):
            return None
        return np.squeeze(data, axis=axis)

    def to_uint8(self, input_range=None):
        """
        Convert the results to uint8 format, mapping the input range to (0, 255).
        """

        def map_to_uint8(data):
            if data is None:
                return None
            return map_range(data, input_range, (0, 255)).astype(np.uint8)

        return AgentResults(
            self.masks,  # keep masks as is
            map_to_uint8(self.target_imgs),
            map_to_uint8(self.reconstructions),
            map_to_uint8(self.belief_distributions),
            map_to_uint8(self.measurements),
            self.saliency_map,  # keep saliency map as is
        )


def run_active_sampling(
    agent: Agent,
    agent_state: AgentState,
    target_sequence,
    n_actions: int,
    pipeline: Pipeline = None,
    scan: Scan = None,
    probe: Probe = None,
    hard_project=False,
    verbose=True,
    post_pipeline=None,
    pfield: np.ndarray = None,
) -> AgentResults:
    if verbose:
        log.info(log.blue("Running active sampling"))
        agent.print_summary()

    # Prepare acquisition function
    if scan and scan.n_tx > 1:
        disabled_pfield = ops.ones((scan.n_z * scan.n_x, scan.n_tx))
        if pfield is not None:
            flat_pfield = pfield.reshape(scan.n_tx, -1).swapaxes(0, 1)
            flat_pfield = ops.convert_to_tensor(flat_pfield)
        else:
            flat_pfield = disabled_pfield
        rx_apo = lines_rx_apo(scan.n_tx, scan.n_z, scan.n_x)
        bandpass_rf = scipy.signal.firwin(
            numtaps=128,
            cutoff=np.array([0.5, 1.5]) * scan.center_frequency,
            pass_zero="bandpass",
            fs=scan.sampling_frequency,
        )
        base_params = pipeline.prepare_parameters(
            scan=scan,
            probe=probe,
            flat_pfield=flat_pfield,
            rx_apo=rx_apo,
            bandwidth=2e6,
            bandpass_rf=bandpass_rf,
        )

        # No pfield for target
        target_pipeline_params = base_params | dict(flat_pfield=disabled_pfield)

        def acquire(
            full_data,
            mask,
            selected_lines,
            pipeline_state: dict,
            target_pipeline_state: dict,
        ):
            # Select transmits
            transmits = k_hot_to_indices(selected_lines, n_actions)
            transmits = ops.squeeze(transmits, 0)
            selected_data = full_data[transmits]
            params = pipeline_state | dict(
                t0_delays=base_params["t0_delays"][transmits],
                tx_apodizations=base_params["tx_apodizations"][transmits],
                polar_angles=base_params["polar_angles"][transmits],
                focus_distances=base_params["focus_distances"][transmits],
                initial_times=base_params["initial_times"][transmits],
                flat_pfield=base_params["flat_pfield"][:, transmits],
                n_tx=len(transmits),
                rx_apo=base_params["rx_apo"][transmits],
            )
            params = pipeline.prepare_parameters(**params)

            # Run pipeline with selected lines
            output = pipeline(data=selected_data, **(base_params | params))
            measurements = output["data"]
            pipeline_state = {"maxval": output["maxval"]}

            # Run pipeline with full data
            output = pipeline(
                data=full_data, **(target_pipeline_params | target_pipeline_state)
            )
            target = output["data"]
            target_pipeline_state = {"maxval": output["maxval"]}

            return measurements, target, pipeline_state, target_pipeline_state

    else:

        def acquire(
            full_data,
            mask,
            selected_lines,
            pipeline_state: dict,
            target_pipeline_state: dict,
        ):
            target = pipeline(data=full_data, **pipeline_state)["data"]
            return target * mask, target, {}, {}

    def perception_action_step(agent_state: AgentState, target_data):
        # 1. Acquire measurements
        current_mask = agent_state.mask[..., -1, None]
        selected_lines = agent_state.selected_lines[None]  # (1, n_tx)
        measurements, target_img, pipeline_state, target_pipeline_state = acquire(
            target_data,
            current_mask,
            selected_lines,
            agent_state.pipeline_state,
            agent_state.target_pipeline_state,
        )

        if agent.pfield is None:
            _measurements = measurements * current_mask

        # 2. run perception and action selection via agent.recover
        reconstruction, new_agent_state = agent.recover(_measurements, agent_state)

        if hard_project and agent.pfield is None:
            reconstruction = hard_projection(reconstruction, _measurements)
        elif hard_project and agent.pfield is not None:
            raise NotImplementedError(
                "Hard projection with pfield is not implemented yet. "
                "Please set hard_project=False or use a different agent."
            )
            # TODO: WIP!
            weighting_map = agent.pfield[agent_state.selected_lines].sum(axis=0)

            reconstruction = soft_projection(
                reconstruction, measurements, current_mask, data_range=agent.input_range
            )

        new_agent_state.pipeline_state = pipeline_state
        new_agent_state.target_pipeline_state = target_pipeline_state
        return (
            new_agent_state,
            (
                reconstruction,
                current_mask,
                target_img,
                new_agent_state.belief_distribution,
                measurements,
                new_agent_state.saliency_map,
            ),
        )

    if verbose:
        print(f"Running active sampling for {len(target_sequence)} frames...")

    # Initial recover -> full number of diffusion steps
    # Subsequent percetion_action uses SeqDiff
    start_time = time.perf_counter()
    _, outputs = simple_scan(
        perception_action_step,
        agent_state,
        target_sequence,
        disable_tqdm=not verbose,
    )
    fps = len(target_sequence) / (time.perf_counter() - start_time)
    if verbose:
        print("Done! FPS: ", fps)

    (
        reconstructions,
        masks,
        target_imgs,
        belief_distributions,
        measurements,
        saliency_map,
    ) = outputs

    if post_pipeline:
        reconstructions = post_pipeline(data=reconstructions)["data"]
        masks = post_pipeline(data=masks)["data"]
        target_imgs = post_pipeline(data=target_imgs)["data"]
        belief_distributions = func_with_one_batch_dim(
            lambda data: post_pipeline(data=data)["data"],
            belief_distributions,
            n_batch_dims=2,
            batch_size=belief_distributions.shape[0],
        )
        measurements = post_pipeline(data=measurements)["data"]

    return AgentResults(
        masks,
        target_imgs,
        reconstructions,
        belief_distributions,
        measurements,
        saliency_map,
    )


def fix_paths(agent_config, data_paths=None):
    if data_paths is None:
        data_paths = set_data_paths("users.yaml", local=False)
    output_dir = data_paths["output"]
    agent_config.diffusion_inference.run_dir = (
        agent_config.diffusion_inference.run_dir.format(output_dir=output_dir)
    )
    return agent_config


def make_pipeline(
    data_type,
    dynamic_range,
    input_range,
    input_shape,
    action_selection_shape,
    jit_options="ops",
) -> Pipeline:
    expand_dims = zea.ops.Lambda(ops.expand_dims, {"axis": -1})
    # Not using zea.ops.Normalize because that also clips the data and we might not want
    # to do that for image data, e.g. the legacy echonet data (which has values outside the range).
    # Also zea.ops.Normalize is used in the default pipeline, so we can't reuse it.
    normalize = zea.ops.Lambda(
        translate,
        {"range_from": dynamic_range, "range_to": input_range},
    )

    if data_type not in ["data/image", "data/image_3D"]:
        pipeline = zea.Pipeline(
            [
                FirFilter(axis=-3, filter_key="bandpass_rf"),
                WaveletDenoise(),  # optional
                zea.ops.Demodulate(),
                LowPassFilter(complex_channels=True, axis=-2),  # optional
                zea.ops.Downsample(2),  # optional
                zea.ops.PatchedGrid(
                    [
                        zea.ops.TOFCorrection(),
                        # zea.ops.PfieldWeighting(),  # optional
                        zea.ops.DelayAndSum(),
                    ]
                ),
                zea.ops.EnvelopeDetect(),
                zea.ops.Normalize(),
                zea.ops.LogCompress(),
                expand_dims,
                zea.ops.Lambda(
                    ops.image.resize,
                    {
                        "size": action_selection_shape,
                        "interpolation": "bilinear",
                        "antialias": True,
                    },
                ),
                normalize,
                zea.ops.Clip(*input_range),
                zea.ops.Pad(
                    input_shape[:-1],
                    axis=(-3, -2),
                    pad_kwargs=dict(mode="symmetric"),
                    # fail_on_bigger_shape=False,
                ),
            ],
            with_batch_dim=False,
            jit_options=jit_options,
        )
    else:
        pipeline = Pipeline(
            [
                normalize,
                expand_dims,
                zea.ops.Lambda(
                    ops.image.resize,
                    {
                        "size": action_selection_shape,
                        "interpolation": "bilinear",
                        "antialias": False,
                    },
                ),
            ],
            jit_options=jit_options,
            with_batch_dim=False,
        )

    if data_type == "data/image_3D":
        # transpose so that azimuth dimension is on the outside, like a batch.
        # then we simply apply the 2d DM along all azimuthal angles
        pipeline.append(zea.ops.Transpose((1, 0, 2, 3)))
        # we do cropping rather than resizing to maintain elevation focusing
        pipeline.append(
            zea.ops.Lambda(keras.layers.CenterCrop(*action_selection_shape))
        )

    return pipeline


def preload_data(
    file: File,
    n_frames: int,  # if there are less than n_frames, it will load all frames
    data_type="data/image",
    dynamic_range=(-70, -28),
    type="focused",  # 'focused' or 'diverging'
):
    # Get scan and probe from the file
    try:
        scan = file.scan()
    except:
        scan = None

    try:
        probe = file.probe()
    except:
        probe = None

    # TODO: kind of hacky way to update the scan for the cardiac dataset
    if "cardiac" in str(file.path):
        select_transmits(scan, type=type)
        update_scan_for_polar_grid(scan, dynamic_range=dynamic_range)

    # slice(None) means all frames.
    if data_type in ["data/raw_data"]:
        validation_sample_frames = file.load_data(
            data_type, [slice(n_frames), scan.selected_transmits]
        )
    else:
        validation_sample_frames = file.load_data(data_type, slice(n_frames))

    # just for debugging
    # if data_type == "data/image_3D":
    #     _, data_n_ax, data_n_az, data_n_elev = validation_sample_frames.shape
    #     slice_az = 2
    #     crop_az = (data_n_az // 2) - slice_az
    #     validation_sample_frames = validation_sample_frames[:,:,crop_az:-crop_az,:]

    return validation_sample_frames, scan, probe


if __name__ == "__main__":
    print(f"Using {backend.backend()} backend 🔥")
    data_paths = set_data_paths("users.yaml", local=False)
    data_root = data_paths["data_root"]
    output_dir = data_paths["output"]
    save_dir = args.save_dir.format(output_dir=output_dir)
    save_dir = Path(save_dir)

    agent_config = Config.from_yaml(args.agent_config)
    agent_config = fix_paths(agent_config, data_paths)
    if args.override_config is not None:
        agent_config.update_recursive(args.override_config)

    if args.target_sequence is None:
        try:
            args.target_sequence = agent_config.data.target_sequence
        except:
            raise ValueError(
                "No target_sequence provided and not found in agent_config.data."
            )

    if args.data_type is None:
        try:
            args.data_type = agent_config.data.data_type
        except:
            raise ValueError(
                "No data_type provided and not found in agent_config.data."
            )

    if args.image_range is None:
        try:
            args.image_range = agent_config.data.image_range
        except:
            raise ValueError(
                "No image_range provided and not found in agent_config.data."
            )
    dynamic_range = args.image_range

    dataset_path = args.target_sequence.format(data_root=data_root)
    with File(dataset_path) as file:
        n_frames = agent_config.io_config.get("frame_cutoff", "all")
        validation_sample_frames, scan, probe = preload_data(
            file, n_frames, args.data_type, dynamic_range
        )

    if getattr(scan, "theta_range", None) is not None:
        theta_range_deg = np.rad2deg(scan.theta_range)
        log.warning(
            f"Overriding scan conversion angles using the scan object: {theta_range_deg}"
        )
        agent_config.io_config.scan_conversion_angles = list(theta_range_deg)

    if (
        getattr(scan, "probe_geometry", None) is not None
        and "pfield" in agent_config.action_selection
    ):
        scan.pfield_kwargs |= agent_config.action_selection.get("pfield", {})
        pfield = scan.pfield
    else:
        pfield = None

    agent, agent_state = setup_agent(
        agent_config,
        seed=jax.random.PRNGKey(args.seed),
        pfield=pfield,
        jit_mode="recover",
        # jit_mode=None,
    )

    pipeline = make_pipeline(
        data_type=args.data_type,
        dynamic_range=dynamic_range,
        input_range=agent.input_range,
        input_shape=agent.input_shape,
        action_selection_shape=agent_config.action_selection.shape,
    )

    post_pipeline = Pipeline(
        [zea.ops.Lambda(keras.layers.CenterCrop(*agent_config.action_selection.shape))],
        with_batch_dim=True,
    )

    run_dir, run_id = make_save_dir(save_dir)
    log.info(f"Run dir created at {log.yellow(run_dir)}")
    results = run_active_sampling(
        agent,
        agent_state,
        validation_sample_frames,
        n_actions=agent_config.action_selection.n_actions,
        pipeline=pipeline,
        scan=scan,
        probe=probe,
        hard_project=agent_config.diffusion_inference.hard_project,
        post_pipeline=post_pipeline,
        pfield=pfield,
    )

    # Load downstream task model and apply to targets and reconstructions for comparison
    downstream_task, targets_dst, reconstructions_dst = apply_downstream_task(
        agent_config, validation_sample_frames[..., None], results.reconstructions
    )

    # TODO: maybe more io_config to script args? Since this isn't relevant to benchmarking
    if agent_config.io_config.plot_frame_overview:
        postprocess_fn = lambda x: ops.cast(
            map_range(x, agent.input_range, (0, 255)), dtype="uint8"
        )

        for frame_index, (target, recon, beliefs, mask, dst_out) in enumerate(
            zip(
                results.target_imgs,
                results.reconstructions,
                results.belief_distributions,
                results.masks,
                reconstructions_dst,
            )
        ):
            plot_frame_overview(
                run_dir,
                frame_index,
                postprocess_fn(target),
                postprocess_fn(recon),
                ops.abs(target - recon),
                agent_config.io_config,
                images_from_posterior=postprocess_fn(beliefs),
                mask=mask,
                **(
                    {downstream_task.output_type(): dst_out}
                    if dst_out is not None
                    else {}
                ),
            )
        if agent_config.io_config.save_animation:
            animate_overviews(run_dir, agent_config.io_config)

    if agent_config.io_config.plot_frames_for_presentation:
        postfix_filename = Path(dataset_path).stem
        squeezed_results = results.squeeze(-1)

        frame_to_plot = 0
        plot_belief_distribution_for_presentation(
            save_dir / run_id,
            squeezed_results.belief_distributions[frame_to_plot],
            squeezed_results.masks[frame_to_plot],
            agent_config.io_config,
            next_masks=squeezed_results.masks[frame_to_plot + 1],
        )

        plot_frames_for_presentation(
            save_dir / run_id,
            squeezed_results.target_imgs,
            squeezed_results.reconstructions,
            squeezed_results.masks,
            squeezed_results.measurements,
            io_config=agent_config.io_config,
            image_range=agent.input_range,
            postfix_filename=postfix_filename,
            **agent_config.io_config.get("plot_frames_for_presentation_kwargs", {}),
        )

        if downstream_task is not None:
            plot_downstream_task_output_for_presentation(
                save_dir / run_id,
                squeezed_results.target_imgs,
                squeezed_results.measurements,
                squeezed_results.reconstructions,
                np.std(
                    squeezed_results.belief_distributions, axis=1
                ),  # posterior std per frame
                downstream_task,
                np.squeeze(reconstructions_dst),  # segmentation masks
                np.squeeze(targets_dst),  # segmentation masks
                np.squeeze(
                    np.log(results.saliency_map + 1e-2)
                ),  # NOTE: tweak the +1e-2 for visualization
                agent_config.io_config,
                image_range=agent.input_range,
            )

    with open(save_dir / run_id / "config.json", "w") as json_file:
        json.dump(agent_config, json_file, indent=4)<|MERGE_RESOLUTION|>--- conflicted
+++ resolved
@@ -189,20 +189,12 @@
 
 
 def apply_downstream_task(agent_config, targets, reconstructions):
-<<<<<<< HEAD
-    downstream_task_class: DownstreamTask = (
-        None
-        if agent_config.downstream_task is None
-        else downstream_task_registry[agent_config.downstream_task]
-    )
-=======
     if agent_config.downstream_task is not None:
-        downstream_task: DownstreamTask = downstream_task_registry[
+        downstream_task_class: DownstreamTask = downstream_task_registry[
             agent_config.downstream_task
         ](batch_size=agent_config.diffusion_inference.batch_size)
     else:
-        downstream_task = None
->>>>>>> 972317c6
+        return None, None, None
 
     if downstream_task_class is None:
         downstream_task = None
@@ -216,16 +208,13 @@
             jit=True,
             batch_size=agent_config.diffusion_inference.batch_size,
         )
+        # TODO: update range_from to match dataset
         targets_normalized = zea.utils.translate(targets, range_from=(0, 255), range_to=(-1, 1))
         targets_dst = batched_map(
-<<<<<<< HEAD
-            downstream_task.call_generic, targets_normalized, jit=True, batch_size=agent_config.diffusion_inference.batch_size
-=======
             downstream_task.call_generic,
-            targets,
+            targets_normalized,
             jit=True,
             batch_size=agent_config.diffusion_inference.batch_size,
->>>>>>> 972317c6
         )
     return downstream_task, targets_dst, reconstructions_dst
 
