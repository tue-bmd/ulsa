--- conflicted
+++ resolved
@@ -287,240 +287,6 @@
         return selected_lines_k_hot, self.lines_to_im_size(selected_lines_k_hot)
 
 
-<<<<<<< HEAD
-@action_selection_registry(name="greedy_entropy_fixed")
-class GreedyEntropyFixed(LinesActionModel):
-    """Greedy entropy action selection.
-
-    Selects the max entropy line and reweights the entropy values around it,
-    approximating the decrease in entropy that would occur from observing that line.
-
-    The neighbouring values are decreased by a Gaussian function centered at the selected line.
-    """
-
-    def __init__(
-        self,
-        n_actions: int,
-        n_possible_actions: int,
-        img_width: int,
-        img_height: int,
-        mean: float = 0,
-        std_dev: float = 1,
-        num_lines_to_update: int = 5,
-        entropy_sigma: float = 1.0,
-        average_across_batch: bool = False,
-    ):
-        """Initialize the GreedyEntropy action selection model.
-
-        Args:
-            n_actions (int): The number of actions the agent can take.
-            n_possible_actions (int): The number of possible actions.
-            img_width (int): The width of the input image.
-            img_height (int): The height of the input image.
-            mean (float, optional): The mean of the RBF. Defaults to 0.
-            std_dev (float, optional): The standard deviation of the RBF. Defaults to 1.
-            num_lines_to_update (int, optional): The number of lines around the selected line
-                to update. Must be odd.
-            entropy_sigma (float, optional): The standard deviation of the Gaussian
-                Mixture components used to approximate the posterior.
-        """
-        super().__init__(n_actions, n_possible_actions, img_width, img_height)
-
-        # Number of samples must be odd so that the entropy
-        # of the selected line is set to 0 once it's been selected.
-        assert num_lines_to_update % 2 == 1, "num_samples must be odd."
-        self.num_lines_to_update = num_lines_to_update
-
-        # see here what I mean by upside_down_gaussian:
-        # https://colab.research.google.com/drive/1CQp_Z6nADzOFsybdiH5Cag0vtVZjjioU?usp=sharing
-        upside_down_gaussian = lambda x: 1 - ops.exp(-0.5 * ((x - mean) / std_dev) ** 2)
-        # Sample `num_lines_to_update` points symmetrically around the mean.
-        # This can be tuned to determine how the entropy for neighbouring lines is updated
-        # TODO: learn this function from training data
-        points_to_evaluate = ops.linspace(
-            mean - 2 * std_dev,
-            mean + 2 * std_dev,
-            self.num_lines_to_update,
-        )
-        self.upside_down_gaussian = upside_down_gaussian(points_to_evaluate)
-        self.entropy_sigma = entropy_sigma
-        self.average_across_batch = average_across_batch
-
-    @staticmethod
-    def compute_pairwise_pixel_gaussian_error(
-        particles, stack_n_cols=1, n_possible_actions=None, entropy_sigma=1
-    ):
-        """Compute the pairwise pixelwise Gaussian error.
-
-        This function computes the Gaussian error between each pair of pixels in the
-        set of particles provided. This can be used to approximate the entropy of
-        a Gaussian mixture model, where the particles are the means of the Gaussians.
-        For more details see Section 4 here: https://arxiv.org/abs/2406.14388
-
-        Args:
-            particles (Tensor): Particles of shape (batch_size, n_particles, height, width)
-
-        Returns:
-            Tensor: batch of pixelwise pairwise Gaussian errors,
-            of shape (n_particles, n_particles, batch, height, width)
-        """
-        assert particles.shape[1] > 1, (
-            "The entropy cannot be approximated using a single particle."
-        )
-
-        if n_possible_actions is None:
-            n_possible_actions = particles.shape[-1]
-
-        # TODO: I think we only need to compute the lower triangular
-        # of this matrix, since it's symmetric
-        squared_l2_error_matrices = (
-            particles[:, :, None, ...] - particles[:, None, :, ...]
-        ) ** 2
-        gaussian_error_per_pixel_i_j = ops.exp(
-            -(squared_l2_error_matrices) / (2 * entropy_sigma**2)
-        )
-        # Vertically stack all columns corresponding with the same line
-        # This way we can just sum across the height axis and get the entropy
-        # for each pixel in a given line
-        batch_size, n_particles, _, height, _ = gaussian_error_per_pixel_i_j.shape
-        gaussian_error_per_pixel_stacked = ops.transpose(
-            ops.reshape(
-                ops.transpose(gaussian_error_per_pixel_i_j, (0, 1, 2, 4, 3)),
-                [
-                    batch_size,
-                    n_particles,
-                    n_particles,
-                    n_possible_actions,
-                    height * stack_n_cols,
-                ],
-            ),
-            (0, 1, 2, 4, 3),
-        )
-        # [n_particles, n_particles, batch, height, width]
-        return gaussian_error_per_pixel_stacked
-
-    def compute_pixelwise_entropy(self, particles):
-        """Compute the entropy for each line using a Gaussian Mixture Model.
-
-        This function computes the entropy for each line using a Gaussian Mixture Model
-        approximation of the posterior distribution.
-        For more details see Section 4 here: https://arxiv.org/abs/2406.14388
-
-        Args:
-            particles (Tensor): Particles of shape (batch_size, n_particles, height, width)
-
-        Returns:
-            Tensor: batch of entropies per line, of shape (batch, n_possible_actions)
-        """
-        n_particles = ops.shape(particles)[1]
-        gaussian_error_per_pixel_stacked = (
-            GreedyEntropy.compute_pairwise_pixel_gaussian_error(
-                particles,
-                self.stack_n_cols,
-                self.n_possible_actions,
-                self.entropy_sigma,
-            )
-        )
-        # sum out first dimension of (n_particles x n_particles) error matrix
-        # [n_particles, batch, height, width]
-        pixelwise_entropy_sum_j = ops.sum(
-            (1 / n_particles) * gaussian_error_per_pixel_stacked, axis=1
-        )
-        log_pixelwise_entropy_sum_j = ops.log(pixelwise_entropy_sum_j)
-        # sum out second dimension of (n_particles x n_particles) error matrix
-        # [batch, height, width]
-        pixelwise_entropy = -ops.sum(
-            (1 / n_particles) * log_pixelwise_entropy_sum_j, axis=1
-        )
-        return pixelwise_entropy
-
-    def select_line_and_reweight_entropy(self, entropy_per_line):
-        """Select the line with maximum entropy and reweight the entropies.
-
-        Selected the max entropy line and reweights the entropy values around it,
-        approximating the decrease in entropy that would occur from observing that line.
-
-        Args:
-            entropy_per_line (Tensor): Entropy per line of shape
-                (batch_size, n_possible_actions)
-
-        Returns:
-            Tuple: The selected line index and the updated entropies per line
-        """
-
-        # Find the line with maximum entropy
-        max_entropy_line = ops.argmax(entropy_per_line)
-
-        ## The rest of this function updates the entropy values around max_entropy_line
-        ## by multiplying them with an upside-down Gaussian function centered at
-        ## max_entropy_line, setting the entropy of the selected line to 0, and decreasing
-        ## the entropies of neighbouring lines.
-
-        # Pad the entropy per line to allow for re-weighting with fixed
-        # size RBF, which is necessary for tracing.
-        padded_entropy_per_line = ops.pad(
-            entropy_per_line,
-            (self.num_lines_to_update // 2, self.num_lines_to_update // 2),
-        )
-        # because the entropy per line has now been padded, the start index
-        # of the set of lines to update is simply the index of the max_entropy_line
-        start_index = max_entropy_line
-
-        # Create the re-weighting vector
-        reweighting = ops.ones_like(padded_entropy_per_line)
-        reweighting = ops.slice_update(
-            reweighting,
-            (start_index,),
-            ops.cast(self.upside_down_gaussian, dtype=reweighting.dtype),
-        )
-
-        # Apply re-weighting to entropy values
-        updated_entropy_per_line_padded = padded_entropy_per_line * reweighting
-        updated_entropy_per_line = ops.slice(
-            updated_entropy_per_line_padded,
-            (self.num_lines_to_update // 2,),
-            (self.n_possible_actions,),
-        )
-        return max_entropy_line, updated_entropy_per_line
-
-    def sample(self, particles):
-        """Sample the action using the greedy entropy method.
-
-        Args:
-            particles (Tensor): Particles of shape (batch_size, n_particles, height, width)
-
-        Returns:
-            Tuple[Tensor, Tensor]:
-                - Newly selected lines as k-hot vectors, shaped (batch_size, n_possible_actions)
-            - Masks of shape (batch_size, img_height, img_width)
-        """
-
-        pixelwise_entropy = self.compute_pixelwise_entropy(particles)
-        linewise_entropy = ops.sum(pixelwise_entropy, axis=1)
-        if self.average_across_batch:
-            linewise_entropy = ops.mean(
-                linewise_entropy, axis=1
-            )  # for 3d case [1, width]
-
-        # Greedily select best line, reweight entropies, and repeat
-        all_selected_lines = []
-        for _ in range(self.n_actions):
-            max_entropy_line, linewise_entropy = ops.vectorized_map(
-                self.select_line_and_reweight_entropy, linewise_entropy
-            )
-            all_selected_lines.append(max_entropy_line)
-
-        selected_lines_k_hot = ops.any(
-            ops.one_hot(
-                all_selected_lines, self.n_possible_actions, dtype=masks._DEFAULT_DTYPE
-            ),
-            axis=0,
-        )
-        return selected_lines_k_hot, self.lines_to_im_size(selected_lines_k_hot)
-
-
-=======
->>>>>>> 90c06d43
 def selector_from_name(name: str, **kwargs) -> LinesActionModel:
     """Get the action selection model from its name."""
     assert name in action_selection_registry, f"Unknown action selection model: {name}"
